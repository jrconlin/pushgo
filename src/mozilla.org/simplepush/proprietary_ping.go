/* This Source Code Form is subject to the terms of the Mozilla Public
 * License, v. 2.0. If a copy of the MPL was not distributed with this
 * file, You can obtain one at http://mozilla.org/MPL/2.0/. */

package simplepush

import (
<<<<<<< HEAD
=======
	"mozilla.org/simplepush/storage"
	"mozilla.org/util"

>>>>>>> 0f27ece9
	"bytes"
	"encoding/json"
	"errors"
	"net/http"
)

type PropPing struct {
<<<<<<< HEAD
	connect JsMap
	logger  *SimpleLogger
	store   *Storage
	metrics *Metrics
=======
	connect util.JsMap
	config  *util.MzConfig
	logger  *util.MzLogger
	store   *storage.Store
	metrics *util.Metrics
>>>>>>> 0f27ece9
}

var UnsupportedProtocolErr = errors.New("Unsupported Ping Request")
var ConfigurationErr = errors.New("Configuration Error")
var ProtocolErr = errors.New("A protocol error occurred. See logs for details.")

<<<<<<< HEAD
func NewPropPing(connect string, uaid string, app *Application) (*PropPing, error) {
=======
func NewPropPing(connect string, uaid string, config *util.MzConfig, logger *util.MzLogger, store *storage.Store, metrics *util.Metrics) (*PropPing, error) {

>>>>>>> 0f27ece9
	var err error
	var c_js JsMap = make(JsMap)
	var kind string

	if len(connect) == 0 {
		return nil, nil
	}

	err = json.Unmarshal([]byte(connect), &c_js)
	if err != nil {
		return nil, err
	}

	if val, ok := c_js["type"]; ok {
		kind = val.(string)
	} else {
		c_js["type"] = "udp"
		kind = "udp"
	}

	switch kind {
	case "gcm":
		init_gcm(&c_js, app.Logger(), app.gcm)
	}

	if err = app.Storage().SetPropConnect(uaid, connect); err != nil {
		app.Logger().Error("propping", "Could not store connect",
			LogFields{"error": err.Error()})
	}

	return &PropPing{
		connect: c_js,
		logger:  app.Logger(),
		store:   app.Storage(),
		metrics: app.Metrics(),
	}, nil
}

func init_gcm(connect *JsMap, logger *SimpleLogger, gcmConfig *GCMConfig) error {
	if gcmConfig.ApiKey == "" {
		logger.Error("propping",
			"No gcm.api_key defined in config file. Cannot send message.",
			nil)
		return ConfigurationErr
	}

	(*connect)["collapse_key"] = gcmConfig.CollapseKey
	(*connect)["dry_run"] = gcmConfig.DryRun
	(*connect)["api_key"] = gcmConfig.ApiKey
	(*connect)["gcm_url"] = gcmConfig.Url
	(*connect)["ttl"] = gcmConfig.TTL
	(*connect)["project_id"] = gcmConfig.ProjectId
	return nil
}

func (self *PropPing) Send(vers int64) error {

	switch self.connect["type"].(string) {
	case "gcm":
		self.metrics.Increment("propretary.ping.gcm")
		return self.send_gcm(vers)
	default:
		return UnsupportedProtocolErr
	}

}

func (self *PropPing) send_gcm(vers int64) error {
	// google docs lie. You MUST send the regid as an array, even if it's one.
	regs := [1]string{self.connect["regid"].(string)}
	data, err := json.Marshal(JsMap{
		"registration_ids": regs,
		"collapse_key":     self.connect["collapse_key"],
		"time_to_live":     self.connect["ttl"],
		"dry_run":          self.connect["dry_run"],
	})
	if err != nil {
		self.logger.Error("propping",
			"Could not marshal request for GCM post",
			LogFields{"error": err.Error()})
		return err
	}
	req, err := http.NewRequest("POST",
		self.connect["gcm_url"].(string),
		bytes.NewBuffer(data))
	if err != nil {
		self.logger.Error("propping",
			"Could not create request for GCM Post",
			LogFields{"error": err.Error()})
		return err
	}
	req.Header.Add("Authorization", "key="+self.connect["api_key"].(string))
	req.Header.Add("Project_id", self.connect["project_id"].(string))
	req.Header.Add("Content-Type", "application/json")
	client := &http.Client{}
	resp, err := client.Do(req)
	if err != nil {
		self.logger.Error("propping",
			"Failed to send GCM message",
			LogFields{"error": err.Error()})
		return err
	}
	if resp.StatusCode < 200 || resp.StatusCode > 299 {
		self.logger.Error("propping",
			"GCM returned non success message",
			LogFields{"error": resp.Status})
		return ProtocolErr
	}
	return nil
}

func (self *PropPing) CanBypassWebsocket() bool {
	switch self.connect["type"] {
	case "gcm":
		return true
	}

	return false
}<|MERGE_RESOLUTION|>--- conflicted
+++ resolved
@@ -5,12 +5,6 @@
 package simplepush
 
 import (
-<<<<<<< HEAD
-=======
-	"mozilla.org/simplepush/storage"
-	"mozilla.org/util"
-
->>>>>>> 0f27ece9
 	"bytes"
 	"encoding/json"
 	"errors"
@@ -18,30 +12,17 @@
 )
 
 type PropPing struct {
-<<<<<<< HEAD
 	connect JsMap
 	logger  *SimpleLogger
-	store   *Storage
+	store   Store
 	metrics *Metrics
-=======
-	connect util.JsMap
-	config  *util.MzConfig
-	logger  *util.MzLogger
-	store   *storage.Store
-	metrics *util.Metrics
->>>>>>> 0f27ece9
 }
 
 var UnsupportedProtocolErr = errors.New("Unsupported Ping Request")
 var ConfigurationErr = errors.New("Configuration Error")
 var ProtocolErr = errors.New("A protocol error occurred. See logs for details.")
 
-<<<<<<< HEAD
 func NewPropPing(connect string, uaid string, app *Application) (*PropPing, error) {
-=======
-func NewPropPing(connect string, uaid string, config *util.MzConfig, logger *util.MzLogger, store *storage.Store, metrics *util.Metrics) (*PropPing, error) {
-
->>>>>>> 0f27ece9
 	var err error
 	var c_js JsMap = make(JsMap)
 	var kind string
@@ -67,7 +48,7 @@
 		init_gcm(&c_js, app.Logger(), app.gcm)
 	}
 
-	if err = app.Storage().SetPropConnect(uaid, connect); err != nil {
+	if err = app.Store().PutPing(uaid, connect); err != nil {
 		app.Logger().Error("propping", "Could not store connect",
 			LogFields{"error": err.Error()})
 	}
@@ -75,7 +56,7 @@
 	return &PropPing{
 		connect: c_js,
 		logger:  app.Logger(),
-		store:   app.Storage(),
+		store:   app.Store(),
 		metrics: app.Metrics(),
 	}, nil
 }
