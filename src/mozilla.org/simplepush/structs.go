--- conflicted
+++ resolved
@@ -5,13 +5,6 @@
 package simplepush
 
 import (
-<<<<<<< HEAD
-=======
-	"code.google.com/p/go.net/websocket"
-	"mozilla.org/simplepush/storage"
-	"mozilla.org/util"
-
->>>>>>> 0f27ece9
 	"time"
 
 	"code.google.com/p/go.net/websocket"
@@ -45,17 +38,11 @@
 }
 
 type PushWS struct {
-	Uaid    string          // id
-	Socket  *websocket.Conn // Remote connection
-<<<<<<< HEAD
-	Storage *Storage
+	Uaid   string          // id
+	Socket *websocket.Conn // Remote connection
+	Store
 	Logger  *SimpleLogger
 	Metrics *Metrics
-=======
-	Storage *storage.Store
-	Logger  *util.MzLogger
-	Metrics *util.Metrics
->>>>>>> 0f27ece9
 	Born    time.Time
 }
 
