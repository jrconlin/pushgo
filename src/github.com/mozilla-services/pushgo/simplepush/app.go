/* This Source Code Form is subject to the terms of the Mozilla Public
 * License, v. 2.0. If a copy of the MPL was not distributed with this
 * file, You can obtain one at http://mozilla.org/MPL/2.0/. */

package simplepush

import (
	"encoding/base64"
	"errors"
	"fmt"
	"io"
	"net"
	"net/url"
	"os"
	"sync"
	"sync/atomic"
	"time"
)

// The Simple Push server version, set by the linker.
var VERSION string

var (
	ErrMissingOrigin = errors.New("Missing WebSocket origin")
	ErrInvalidOrigin = errors.New("WebSocket origin not allowed")
)

type ApplicationConfig struct {
	Hostname           string `toml:"current_host" env:"current_host"`
	TokenKey           string `toml:"token_key" env:"token_key"`
	UseAwsHost         bool   `toml:"use_aws_host" env:"use_aws"`
	ResolveHost        bool   `toml:"resolve_host" env:"resolve_host"`
	ClientMinPing      string `toml:"client_min_ping_interval" env:"min_ping"`
	ClientHelloTimeout string `toml:"client_hello_timeout" env:"hello_timeout"`
	PushLongPongs      bool   `toml:"push_long_pongs" env:"long_pongs"`
<<<<<<< HEAD
	AlwaysRoute        bool   `toml:"always_route" env:"always_route"`
=======
>>>>>>> 18954992
	ClientPongInterval string `toml:"client_pong_interval" env:"client_pong_interval"`
}

type Application struct {
	hostname           string
	host               string
	port               int
	clientMinPing      time.Duration
	clientHelloTimeout time.Duration
	clientPongInterval time.Duration
	pushLongPongs      bool
	tokenKey           []byte
	log                *SimpleLogger
	metrics            Statistician
	clients            map[string]*Client
	clientMux          *sync.RWMutex
	clientCount        *int32
	server             *Serv
	store              Store
	router             Router
	balancer           Balancer
	handlers           *Handler
	propping           PropPinger
	AlwaysRoute        bool
}

func (a *Application) ConfigStruct() interface{} {
	defaultHost, _ := os.Hostname()
	return &ApplicationConfig{
		Hostname:           defaultHost,
		UseAwsHost:         false,
		ResolveHost:        false,
		ClientMinPing:      "20s",
		ClientHelloTimeout: "30s",
<<<<<<< HEAD
		AlwaysRoute:        false,
=======
>>>>>>> 18954992
		ClientPongInterval: "5m",
	}
}

// Fully initialize the application, this initializes all the other components
// as well.
// Note: We implement the Init method to comply with the interface, so the app
// passed here will be nil.
func (a *Application) Init(_ *Application, config interface{}) (err error) {
	conf := config.(*ApplicationConfig)

	if conf.UseAwsHost {
		if a.hostname, err = GetAWSPublicHostname(); err != nil {
			return fmt.Errorf("Error querying AWS instance metadata service: %s", err)
		}
	} else if conf.ResolveHost {
		addr, err := net.ResolveIPAddr("ip", conf.Hostname)
		if err != nil {
			return fmt.Errorf("Error resolving hostname: %s", err)
		}
		a.hostname = addr.String()
	} else {
		a.hostname = conf.Hostname
	}

	if len(conf.TokenKey) > 0 {
		if a.tokenKey, err = base64.URLEncoding.DecodeString(conf.TokenKey); err != nil {
			return fmt.Errorf("Malformed token key: %s", err)
		}
	}

	if a.clientMinPing, err = time.ParseDuration(conf.ClientMinPing); err != nil {
		return fmt.Errorf("Unable to parse 'client_min_ping_interval': %s",
			err.Error())
	}
	if a.clientPongInterval, err = time.ParseDuration(conf.ClientPongInterval); err != nil {
		return fmt.Errorf("Unable to parse 'client_pong_interval': %s",
			err.Error())
	}
	if a.clientHelloTimeout, err = time.ParseDuration(conf.ClientHelloTimeout); err != nil {
		return fmt.Errorf("Unable to parse 'client_hello_timeout': %s",
			err.Error())
	}
	a.pushLongPongs = conf.PushLongPongs
	a.clients = make(map[string]*Client)
	a.clientMux = new(sync.RWMutex)
	count := int32(0)
	a.clientCount = &count
	a.AlwaysRoute = conf.AlwaysRoute
	return
}

// Set a logger
func (a *Application) SetLogger(logger Logger) (err error) {
	a.log, err = NewLogger(logger)
	return
}

func (a *Application) SetPropPinger(ping PropPinger) (err error) {
	a.propping = ping
	return
}

func (a *Application) SetMetrics(metrics Statistician) error {
	a.metrics = metrics
	return nil
}

func (a *Application) SetStore(store Store) error {
	a.store = store
	return nil
}

func (a *Application) SetRouter(router Router) error {
	a.router = router
	return nil
}

func (a *Application) SetBalancer(b Balancer) error {
	a.balancer = b
	return nil
}

func (a *Application) SetServer(server *Serv) error {
	a.server = server
	return nil
}

func (a *Application) SetHandlers(handlers *Handler) error {
	a.handlers = handlers
	return nil
}

// Start the application
func (a *Application) Run() (errChan chan error) {
	errChan = make(chan error)

	go a.handlers.Start(errChan)
	go a.router.Start(errChan)

	return errChan
}

func (a *Application) Hostname() string {
	return a.hostname
}

func (a *Application) Logger() *SimpleLogger {
	return a.log
}

//TODO: move these to handler so we can deal with multiple prop.ping formats
func (a *Application) PropPinger() PropPinger {
	return a.propping
}

func (a *Application) Store() Store {
	return a.store
}

func (a *Application) Metrics() Statistician {
	return a.metrics
}

func (a *Application) Router() Router {
	return a.router
}

func (a *Application) Balancer() Balancer {
	return a.balancer
}

func (a *Application) Server() *Serv {
	return a.server
}

func (a *Application) Handlers() *Handler {
	return a.handlers
}

func (a *Application) TokenKey() []byte {
	return a.tokenKey
}

func (a *Application) ClientCount() (count int) {
	return int(atomic.LoadInt32(a.clientCount))
}

func (a *Application) ClientExists(uaid string) (collision bool) {
	_, collision = a.GetClient(uaid)
	return
}

func (a *Application) GetClient(uaid string) (client *Client, ok bool) {
	a.clientMux.RLock()
	client, ok = a.clients[uaid]
	a.clientMux.RUnlock()
	return
}

func (a *Application) AddClient(uaid string, client *Client) {
	a.clientMux.Lock()
	a.clients[uaid] = client
	a.clientMux.Unlock()
	atomic.AddInt32(a.clientCount, 1)
}

func (a *Application) RemoveClient(uaid string) {
	var ok bool
	a.clientMux.Lock()
	if _, ok = a.clients[uaid]; ok {
		delete(a.clients, uaid)
	}
	a.clientMux.Unlock()
	if ok {
		atomic.AddInt32(a.clientCount, -1)
	}
}

func (a *Application) Stop() {
	plugins := []io.Closer{
		a.server,   // Stop the WebSocket and update listeners.
		a.balancer, // Deregister from the balancer.
		a.router,   // Stop the routing listener and locator.
		a.store,    // Close database connections.
		a.log,      // Shut down the logger.
	}
	for _, c := range plugins {
		if c != nil {
			c.Close()
		}
	}
}

func isSameOrigin(a, b *url.URL) bool {
	return a.Scheme == b.Scheme && a.Host == b.Host
}<|MERGE_RESOLUTION|>--- conflicted
+++ resolved
@@ -33,10 +33,6 @@
 	ClientMinPing      string `toml:"client_min_ping_interval" env:"min_ping"`
 	ClientHelloTimeout string `toml:"client_hello_timeout" env:"hello_timeout"`
 	PushLongPongs      bool   `toml:"push_long_pongs" env:"long_pongs"`
-<<<<<<< HEAD
-	AlwaysRoute        bool   `toml:"always_route" env:"always_route"`
-=======
->>>>>>> 18954992
 	ClientPongInterval string `toml:"client_pong_interval" env:"client_pong_interval"`
 }
 
@@ -71,10 +67,6 @@
 		ResolveHost:        false,
 		ClientMinPing:      "20s",
 		ClientHelloTimeout: "30s",
-<<<<<<< HEAD
-		AlwaysRoute:        false,
-=======
->>>>>>> 18954992
 		ClientPongInterval: "5m",
 	}
 }
