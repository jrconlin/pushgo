/* This Source Code Form is subject to the terms of the Mozilla Public
 * License, v. 2.0. If a copy of the MPL was not distributed with this
 * file, You can obtain one at http://mozilla.org/MPL/2.0/. */

package simplepush

import (
	"bytes"
	"fmt"
	"log"
	"net"
	"net/http"
	"strconv"

	"github.com/gorilla/mux"
)

func NewEndpointHandler() (h *EndpointHandler) {
	h = &EndpointHandler{mux: mux.NewRouter()}
	h.mux.HandleFunc("/update/{key}", h.UpdateHandler)
	return h
}

type EndpointHandlerConfig struct {
	MaxDataLen  int  `toml:"max_data_len" env:"max_data_len"`
	AlwaysRoute bool `toml:"always_route" env:"always_route"`
	Listener    ListenerConfig
}

type EndpointHandler struct {
	app         *Application
	logger      *SimpleLogger
	metrics     Statistician
	store       Store
	router      Router
	pinger      PropPinger
	balancer    Balancer
	hostname    string
	tokenKey    []byte
	listener    net.Listener
	server      *ServeCloser
	mux         *mux.Router
	url         string
	maxConns    int
	maxDataLen  int
	alwaysRoute bool
	closeOnce   Once
}

func (h *EndpointHandler) ConfigStruct() interface{} {
	return &EndpointHandlerConfig{
		MaxDataLen:  4096,
		AlwaysRoute: false,
		Listener: ListenerConfig{
			Addr:            ":8081",
			MaxConns:        1000,
			KeepAlivePeriod: "3m",
		},
	}
}

func (h *EndpointHandler) Init(app *Application, config interface{}) (err error) {
	conf := config.(*EndpointHandlerConfig)
	h.setApp(app)

	if h.listener, err = conf.Listener.Listen(); err != nil {
		h.logger.Panic("handlers_endpoint", "Could not attach update listener",
			LogFields{"error": err.Error()})
		return err
	}

	var scheme string
	if conf.Listener.UseTLS() {
		scheme = "https"
	} else {
		scheme = "http"
	}
	host, port := HostPort(h.listener, app)
	h.url = CanonicalURL(scheme, host, port)

	h.maxConns = conf.Listener.MaxConns
	h.setMaxDataLen(conf.MaxDataLen)
	h.alwaysRoute = conf.AlwaysRoute

	return nil
}

func (h *EndpointHandler) Listener() net.Listener { return h.listener }
func (h *EndpointHandler) MaxConns() int          { return h.maxConns }
func (h *EndpointHandler) URL() string            { return h.url }
func (h *EndpointHandler) ServeMux() ServeMux     { return (*RouteMux)(h.mux) }

// setApp sets the parent application for this endpoint handler.
func (h *EndpointHandler) setApp(app *Application) {
	h.app = app
	h.logger = app.Logger()
	h.metrics = app.Metrics()
	h.store = app.Store()
	h.router = app.Router()
	h.pinger = app.PropPinger()
	h.tokenKey = app.TokenKey()
	h.server = NewServeCloser(&http.Server{
		ConnState: func(c net.Conn, state http.ConnState) {
			if state == http.StateNew {
				h.metrics.Increment("endpoint.socket.connect")
			} else if state == http.StateClosed {
				h.metrics.Increment("endpoint.socket.disconnect")
			}
		},
		Handler: &LogHandler{h.mux, h.logger},
		ErrorLog: log.New(&LogWriter{
			Logger: h.logger,
			Name:   "handlers_endpoint",
			Level:  ERROR,
		}, "", 0),
	})
}

// setMaxDataLen sets the maximum data length to v
func (h *EndpointHandler) setMaxDataLen(v int) {
	h.maxDataLen = v
}

func (h *EndpointHandler) Start(errChan chan<- error) {
	if h.logger.ShouldLog(INFO) {
		h.logger.Info("handlers_endpoint", "Starting update server",
			LogFields{"url": h.url})
	}
	errChan <- h.server.Serve(h.listener)
}

func (h *EndpointHandler) decodePK(token string) (key string, err error) {
	if len(token) == 0 {
		return "", fmt.Errorf("Missing primary key")
	}
	if len(h.tokenKey) == 0 {
		return token, nil
	}
	bpk, err := Decode(h.tokenKey, token)
	if err != nil {
		return "", err
	}
	return string(bytes.TrimSpace(bpk)), nil
}

func (h *EndpointHandler) resolvePK(token string) (uaid, chid string, err error) {
	pk, err := h.decodePK(token)
	if err != nil {
		err = fmt.Errorf("Error decoding primary key: %s", err)
		return "", "", err
	}
	if !validPK(pk) {
		err = fmt.Errorf("Invalid primary key: %q", pk)
		return "", "", err
	}
	if uaid, chid, err = h.store.KeyToIDs(pk); err != nil {
		return "", "", err
	}
	return uaid, chid, nil
}

func (h *EndpointHandler) doPropPing(uaid string, version int64, data string) (ok bool, err error) {
	if h.pinger == nil {
		return false, nil
	}
	if ok, err = h.pinger.Send(uaid, version, data); err != nil {
		return false, fmt.Errorf("Could not send proprietary ping: %s", err)
	}
	if !ok {
		return false, nil
	}
	/* if this is a GCM connected host, boot vers immediately to GCM
	 */
	return h.pinger.CanBypassWebsocket(), nil
}

// getUpdateParams extracts the update version and data from req.
func (h *EndpointHandler) getUpdateParams(req *http.Request) (version int64, data string, err error) {
	if req.Header.Get("Content-Type") == "" {
		req.Header.Set("Content-Type",
			"application/x-www-form-urlencoded")
	}
	svers := req.FormValue("version")
	if svers != "" {
		if version, err = strconv.ParseInt(svers, 10, 64); err != nil || version < 0 {
			return 0, "", ErrBadVersion
		}
	} else {
		version = timeNow().UTC().Unix()
	}

	data = req.FormValue("data")
	if len(data) > h.maxDataLen {
		return 0, "", ErrDataTooLong
	}
	return
}

// -- REST
func (h *EndpointHandler) UpdateHandler(resp http.ResponseWriter, req *http.Request) {
	// Handle the version updates.
	timer := timeNow()
	requestID := req.Header.Get(HeaderID)
	logWarning := h.logger.ShouldLog(WARNING)
	var (
		err        error
		updateSent bool
		version    int64
		uaid, chid string
	)

	defer func() {
		now := timeNow()
		if h.logger.ShouldLog(DEBUG) {
			h.logger.Debug("handlers_endpoint", "+++++++++++++ DONE +++",
				LogFields{"rid": requestID})
		}
		if h.logger.ShouldLog(INFO) {
			h.logger.Info("handlers_endpoint", "Client Update complete", LogFields{
				"rid":        requestID,
				"uaid":       uaid,
				"chid":       chid,
				"successful": strconv.FormatBool(updateSent)})
		}
		if updateSent {
			h.metrics.Timer("updates.handled", now.Sub(timer))
		}
	}()

	if h.logger.ShouldLog(INFO) {
		h.logger.Info("handlers_endpoint", "Handling Update",
			LogFields{"rid": requestID})
	}

	if req.Method != "PUT" {
		writeJSON(resp, http.StatusMethodNotAllowed, []byte(`"Method Not Allowed"`))
		h.metrics.Increment("updates.appserver.invalid")
		return
	}

	version, data, err := h.getUpdateParams(req)
	if err != nil {
		if err == ErrDataTooLong {
			if logWarning {
				h.logger.Warn("handlers_endpoint", "Data too large, rejecting request",
					LogFields{"rid": requestID})
			}
			writeJSON(resp, http.StatusRequestEntityTooLarge, []byte(fmt.Sprintf(
				`"Data exceeds max length of %d bytes"`, h.maxDataLen)))
			h.metrics.Increment("updates.appserver.toolong")
			return
		}
		writeJSON(resp, http.StatusBadRequest, []byte(`"Invalid Version"`))
		h.metrics.Increment("updates.appserver.invalid")
		return
	}

	// TODO:
	// is there a magic flag for proxyable endpoints?
	// e.g. update/p/gcm/LSoC or something?
	// (Note, this would allow us to use smarter FE proxies.)
	token := mux.Vars(req)["key"]
	if uaid, chid, err = h.resolvePK(token); err != nil {
		if logWarning {
			h.logger.Warn("handlers_endpoint", "Invalid primary key for update",
				LogFields{"error": err.Error(), "rid": requestID, "token": token})
		}
		writeJSON(resp, http.StatusNotFound, []byte(`"Invalid Token"`))
		h.metrics.Increment("updates.appserver.invalid")
		return
	}

	// At this point we should have a valid endpoint in the URL
	h.metrics.Increment("updates.appserver.incoming")

	// is there a Proprietary Ping for this?
	updateSent, err = h.doPropPing(uaid, version, data)
	if err != nil {
		if logWarning {
			h.logger.Warn("handlers_endpoint", "Could not send proprietary ping",
				LogFields{"rid": requestID, "uaid": uaid, "error": err.Error()})
		}
	} else if updateSent {
		// Neat! Might as well return.
		h.metrics.Increment("updates.appserver.received")
		writeSuccess(resp)
		return
	}

	if h.logger.ShouldLog(INFO) {
		h.logger.Info("handlers_endpoint", "setting version for ChannelID",
			LogFields{"rid": requestID, "uaid": uaid, "chid": chid,
				"version": strconv.FormatInt(version, 10)})
	}

	if err = h.store.Update(uaid, chid, version); err != nil {
		if logWarning {
			h.logger.Warn("handlers_endpoint", "Could not update channel", LogFields{
				"rid":     requestID,
				"uaid":    uaid,
				"chid":    chid,
				"version": strconv.FormatInt(version, 10),
				"error":   err.Error()})
		}
		status, _ := ErrToStatus(err)
		h.metrics.Increment("updates.appserver.error")
		writeJSON(resp, status, []byte(`"Could not update channel version"`))
		return
	}

	cn, _ := resp.(http.CloseNotifier)
	if !h.deliver(cn, uaid, chid, version, requestID, data) {
<<<<<<< HEAD
=======
		// We've accepted the valid endpoint, stored the data for
		// eventual pickup by the client, but failed to deliver to
		// the client via routing.
>>>>>>> bdfb80d4
		writeJSON(resp, http.StatusAccepted, []byte("{}"))
		return
	}

	writeSuccess(resp)
	updateSent = true
	return
}

// deliver routes an incoming update to the appropriate server.
func (h *EndpointHandler) deliver(cn http.CloseNotifier, uaid, chid string,
	version int64, requestID string, data string) (ok bool) {

	worker, workerConnected := h.app.GetWorker(uaid)
	// Always route to other servers first, in case we're holding open a stale
	// connection and the client has already reconnected to a different server.
	if h.alwaysRoute || !workerConnected {
		h.metrics.Increment("updates.routed.outgoing")
		// Abort routing if the connection goes away.
		var cancelSignal <-chan bool
		if cn != nil {
			cancelSignal = cn.CloseNotify()
		}
		// Route the update.
		ok, _ = h.router.Route(cancelSignal, uaid, chid, version,
			timeNow().UTC(), requestID, data)
		if ok {
			return true
		}
	}
	// If the device is not connected to this server, indicate whether routing
	// was successful.
	if !workerConnected {
		return
	}
	// Try local delivery if routing failed.
	err := h.app.Server().RequestFlush(worker, chid, version, data)
	if err != nil {
		h.metrics.Increment("updates.appserver.rejected")
		return false
	}
	h.metrics.Increment("updates.appserver.received")
	return true
}

func (h *EndpointHandler) Close() error {
	return h.closeOnce.Do(h.close)
}

func (h *EndpointHandler) close() error {
	if h.logger.ShouldLog(INFO) {
		h.logger.Info("handlers_endpoint", "Closing update handler",
			LogFields{"url": h.url})
	}
	var errors MultipleError
	if err := h.listener.Close(); err != nil {
		if h.logger.ShouldLog(ERROR) {
			h.logger.Error("handlers_endpoint", "Error closing update listener",
				LogFields{"error": err.Error(), "url": h.url})
		}
		errors = append(errors, err)
	}
	if err := h.server.Close(); err != nil {
		if h.logger.ShouldLog(ERROR) {
			h.logger.Error("handlers_endpoint", "Error closing update server",
				LogFields{"error": err.Error(), "url": h.url})
		}
		errors = append(errors, err)
	}
	if len(errors) > 0 {
		return errors
	}
	return nil
}

func validPK(pk string) bool {
	for i := 0; i < len(pk); i++ {
		b := pk[i]
		if b >= 'A' && b <= 'Z' {
			b += 'a' - 'A'
		}
		// Accept bin64 && UUID encoding
		if (b < 'a' || b > 'z') && (b < '0' || b > '9') && b != '_' && b != '.' && b != '=' && b != '-' {
			return false
		}
	}
	return true
}

func writeJSON(resp http.ResponseWriter, status int, data []byte) {
	resp.Header().Set("Content-Type", "application/json")
	resp.WriteHeader(status)
	resp.Write(data)
}

func writeSuccess(resp http.ResponseWriter) {
	writeJSON(resp, http.StatusOK, []byte("{}"))
}

// o4fs
// vim: set tabstab=4 softtabstop=4 shiftwidth=4 noexpandtab<|MERGE_RESOLUTION|>--- conflicted
+++ resolved
@@ -310,12 +310,9 @@
 
 	cn, _ := resp.(http.CloseNotifier)
 	if !h.deliver(cn, uaid, chid, version, requestID, data) {
-<<<<<<< HEAD
-=======
 		// We've accepted the valid endpoint, stored the data for
 		// eventual pickup by the client, but failed to deliver to
 		// the client via routing.
->>>>>>> bdfb80d4
 		writeJSON(resp, http.StatusAccepted, []byte("{}"))
 		return
 	}
