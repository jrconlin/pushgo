.hg
/pkg/
<<<<<<< HEAD
/Godeps/_workspace/
=======
go/
Godeps/_workspace/
bin/
>>>>>>> dd7cb55a
<|MERGE_RESOLUTION|>--- conflicted
+++ resolved
@@ -1,9 +1,5 @@
 .hg
 /pkg/
-<<<<<<< HEAD
-/Godeps/_workspace/
-=======
 go/
 Godeps/_workspace/
-bin/
->>>>>>> dd7cb55a
+bin/